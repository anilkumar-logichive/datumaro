--- conflicted
+++ resolved
@@ -34,37 +34,9 @@
     return version
 
 def get_requirements():
-<<<<<<< HEAD
-    requirements = [
-        'attrs>=19.3.0',
-        'GitPython',
-        'defusedxml',
-        'dvc',
-        'lxml',
-        'matplotlib',
-        'numpy>=1.17.3',
-        'Pillow',
-
-        # Avoid 2.0.2 Linux binary distribution because of
-        # a conflict in numpy versions with TensorFlow:
-        # - TF is compiled with numpy 1.19 ABI
-        # - pycocotools is compiled with numpy 1.20 ABI
-        # Using a previous version allows to force package rebuilding.
-        #
-        # https://github.com/openvinotoolkit/datumaro/issues/253
-        'pycocotools!=2.0.2; platform_system != "Windows"',
-        'pycocotools-windows; platform_system == "Windows"',
-
-        'PyYAML',
-        'ruamel.yaml',
-        'scikit-image',
-        'tensorboardX',
-    ]
-=======
     with open('requirements-core.txt') as fh:
         requirements = [fh.read()]
 
->>>>>>> 5209d423
     if strtobool(os.getenv('DATUMARO_HEADLESS', '0').lower()):
         requirements.append('opencv-python-headless')
     else:
