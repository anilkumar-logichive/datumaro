--- conflicted
+++ resolved
@@ -33,7 +33,6 @@
     requirements = [
         'attrs>=19.3.0',
         'defusedxml',
-        'GitPython',
         'lxml',
         'matplotlib',
         'numpy>=1.17.3',
@@ -41,6 +40,7 @@
         'pycocotools; platform_system != "Windows"',
         'pycocotools-windows; platform_system == "Windows"',
         'PyYAML',
+        'ruamel.yaml',
         'scikit-image',
         'tensorboardX',
     ]
@@ -74,25 +74,7 @@
         "Operating System :: OS Independent",
     ],
     python_requires='>=3.5',
-<<<<<<< HEAD
-    install_requires=[
-        'attrs>=19.3.0',
-        'defusedxml',
-        'lxml',
-        'matplotlib',
-        'numpy>=1.17.3',
-        'opencv-python',
-        'Pillow',
-        'pycocotools; platform_system != "Windows"',
-        'pycocotools-windows; platform_system == "Windows"',
-        'PyYAML',
-        'ruamel.yaml',
-        'scikit-image',
-        'tensorboardX',
-    ],
-=======
     install_requires=get_requirements(),
->>>>>>> c473ba9f
     extras_require={
         'tf': ['tensorflow'],
         'tf-gpu': ['tensorflow-gpu'],
