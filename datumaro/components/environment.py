--- conflicted
+++ resolved
@@ -4,20 +4,11 @@
 
 from functools import partial
 from glob import glob
-<<<<<<< HEAD
-=======
-from typing import Dict, Iterable
->>>>>>> a858c588
 import inspect
 import logging as log
 import os
 import os.path as osp
-<<<<<<< HEAD
 from typing import Iterable
-=======
-
-import git
->>>>>>> a858c588
 
 from datumaro.util.os_util import import_foreign_module
 
@@ -64,22 +55,7 @@
 class Environment:
     _builtin_plugins = None
 
-<<<<<<< HEAD
     def __init__(self):
-=======
-    def __init__(self, config=None):
-        from datumaro.components.project import (
-            PROJECT_DEFAULT_CONFIG, PROJECT_SCHEMA,
-        )
-        config = Config(config,
-            fallback=PROJECT_DEFAULT_CONFIG, schema=PROJECT_SCHEMA)
-
-        self.models = ModelRegistry()
-        self.sources = SourceRegistry()
-
-        self.git = GitWrapper(config)
-
->>>>>>> a858c588
         def _filter(accept, skip=None):
             accept = (accept, ) if inspect.isclass(accept) else tuple(accept)
             skip = {skip} if inspect.isclass(skip) else set(skip or [])
