--- conflicted
+++ resolved
@@ -749,16 +749,8 @@
         raise NotImplementedError()
 
     def __call__(self, path, **extra_params):
-<<<<<<< HEAD
         found_sources = self.find_sources(osp.normpath(path))
         if len(found_sources) == 0:
-=======
-        from datumaro.components.project import Project  # cyclic import
-        project = Project()
-
-        sources = self.find_sources(osp.normpath(path))
-        if len(sources) == 0:
->>>>>>> a858c588
             raise Exception("Failed to find dataset at '%s'" % path)
 
         sources = []
