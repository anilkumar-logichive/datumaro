--- conflicted
+++ resolved
@@ -19,12 +19,8 @@
     from os import remove as rmfile
 
 from datumaro.components.dataset import Dataset
-<<<<<<< HEAD
+from datumaro.components.extractor import AnnotationType
 from datumaro.util import filter_dict, find
-=======
-from datumaro.components.extractor import AnnotationType
-from datumaro.util import find
->>>>>>> 0e174c45
 
 
 class Dimensions(Enum):
