<<<<<<< HEAD

=======
>>>>>>> 9d66c57f
# Copyright (C) 2020-2021 Intel Corporation
#
# SPDX-License-Identifier: MIT

from contextlib import contextmanager
from io import StringIO
import importlib
import os
import os.path as osp
import subprocess
import sys


def check_instruction_set(instruction):
    return instruction == str.strip(
        # Let's ignore a warning from bandit about using shell=True.
        # In this case it isn't a security issue and we use some
        # shell features like pipes.
        subprocess.check_output(
            'lscpu | grep -o "%s" | head -1' % instruction,
            shell=True).decode('utf-8') # nosec
    )

def import_foreign_module(name, path, package=None):
    module = None
    default_path = sys.path.copy()
    try:
        sys.path = [ osp.abspath(path), ] + default_path
        sys.modules.pop(name, None) # remove from cache
        module = importlib.import_module(name, package=package)
        sys.modules.pop(name) # remove from cache
    except Exception:
        raise
    finally:
        sys.path = default_path
    return module

@contextmanager
def suppress_output(stdout=True, stderr=False):
    with open(os.devnull, "w") as devnull:
        if stdout:
            old_stdout = sys.stdout
            sys.stdout = devnull

        if stderr:
            old_stderr = sys.stderr
            sys.stderr = devnull

        try:
            yield
        finally:
            if stdout:
                sys.stdout = old_stdout
            if stderr:
                sys.stderr = old_stderr

@contextmanager
def catch_output():
    stdout = StringIO()
    stderr = StringIO()

    old_stdout = sys.stdout
    sys.stdout = stdout

    old_stderr = sys.stderr
    sys.stderr = stderr

    try:
        yield stdout, stderr
    finally:
        sys.stdout = old_stdout
        sys.stderr = old_stderr<|MERGE_RESOLUTION|>--- conflicted
+++ resolved
@@ -1,7 +1,3 @@
-<<<<<<< HEAD
-
-=======
->>>>>>> 9d66c57f
 # Copyright (C) 2020-2021 Intel Corporation
 #
 # SPDX-License-Identifier: MIT
